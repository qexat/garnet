--- conflicted
+++ resolved
@@ -12,11 +12,7 @@
 -- A generic functional map from a key to a value
 type Map(T, K, V) = struct(T, K, V)
     get: fn(T, K) V,
-<<<<<<< HEAD
-    set: fn(T, K, V) T,
-=======
     --set: fn(T, K, V) T,
->>>>>>> 00f646f6
 end
 
 -- Implement Map for a cell type
@@ -26,10 +22,7 @@
 end
 
 fn make_cell_map(|K, V| k K, v V) Map(Cell(K, V), K, V) =
-<<<<<<< HEAD
-=======
 /-
->>>>>>> 00f646f6
     let module = Map {
         -- I guess we pretend this always succeeds,
         -- since I don't really feel like implementing if's
