--- General-purpose iterator module.
---
--- We don't have borrowing yet per se, so for now this will just have
--- owned iterators.  We'll pretend everything can always be copied.

--- Honestly why don't we just make iterators a closure?
---
--- The answer from scottmcm is basically because we want to
--- be able to hang other information off of it, such as
--- capacity, custom (more efficient/specialized) methods,
--- etc.
alias Iterator(Item) = fn() Option(Item) =

/- See all this:
𝔰𝔠𝔬𝔱𝔱𝔪𝔠𝔪 — Today at 6:01 PM
That's basically just Iterator::next spelled FnMut() -> Option<T>, so it'll certainly work.  Though if you have Copy closures -- like rust now does (for better or worse) -- then you might hit the same issues.

The big thing doing it with just a closure is that it keeps you from having a capacity hint for collect, so you're going to end up reallocating more than optimal.

icefox — Today at 6:01 PM
Heck you're right

𝔰𝔠𝔬𝔱𝔱𝔪𝔠𝔪 — Today at 6:02 PM
Indeed, you'll see that rust has https://doc.rust-lang.org/std/iter/fn.from_fn.html to make an iterator from such a closure

icefox — Today at 6:02 PM
Yep, it's just annoying to define ten million nearly identical Iterator structs
And you get like 2.5 layers deep in type metaprogramming which is painful in Rust and more painful in Garnet

danielrab — Today at 6:06 PM
it's a little junk, but you could have methods on the FnMut trait with default implementation that only exist when the return type is Option<T>

dawn ❧ — Today at 6:07 PM
from_fn with TAIT sounds like it'll be real nice for iterators i think 

danielrab — Today at 6:07 PM
what's TAIT?

dawn ❧ — Today at 6:07 PM
type alias impl trait 
they're existential

icefox — Today at 6:09 PM
I'm trying to think of a good way to do it the other way around

danielrab — Today at 6:09 PM
hmm?
like auto-implement FnMut when Iterator is implemented or something?

icefox — Today at 6:10 PM
Basically have two types of iterator, one that provides a capacity method and one that doesn't

danielrab — Today at 6:10 PM
bad

icefox — Today at 6:10 PM
And the one that doesn't can be a closure, and the one that does can be turned into a closure if you want to ignore the capacity

𝔰𝔠𝔬𝔱𝔱𝔪𝔠𝔪 — Today at 6:11 PM
@icefox BTW, if you're starting from something new, you should start from https://github.com/rust-lang/rust/pull/45595, not from next.

icefox — Today at 6:11 PM
....ooo

danielrab — Today at 6:11 PM
well, I guess you could auto-implement that one that doesn't

𝔰𝔠𝔬𝔱𝔱𝔪𝔠𝔪 — Today at 6:12 PM
alias Iterator(Item) = for<A, B> fn(A, fn(A, Item) -> ControlFlow<B, A>) -> ControlFlow<B, A>; 

danielrab — Today at 6:12 PM
but like, iterators have a ton of optional methods, not just capacity

icefox — Today at 6:12 PM
Yes, and this is a problem for Future Fox but I have vague ideas for how to solve it
@𝔰𝔠𝔬𝔱𝔱𝔪𝔠𝔪 I have a lot of reading to do apparently! Thanks.

𝔰𝔠𝔬𝔱𝔱𝔪𝔠𝔪 — Today at 6:13 PM
Because iter.next() can be implemented as iter.try_for_each(Err).err() , and thus you can still do external iteration if needed, but making the core thing have internal iteration makes a bunch of things faster.

<<<<<<< HEAD
--- Honestly why don't we just make iterators a closure?
type IntoIter(Self, Item) = struct(Self, Item)
  make_iterator: fn(|Self, Item| val Self) fn() Option(Item),
end

   
--- Make the closure for iterating over an array
fn array_into_iter(|Item| arr []Item) fn() Option(Item) =
=======
danielrab — Today at 6:14 PM
Just have methods with default implementations on your Iterator trait, whether it is actually FnMut or not

icefox — Today at 6:14 PM
Default implementations are something I don't have yet, so~
You can conjure them forth with a functor or you can just implement functions that operate on an Iterator(T)

danielrab — Today at 6:17 PM
iter.try_for_each(Err).err() feels like such a hack

icefox — Today at 6:18 PM
So worst case you have map(Iterator(X), fn(X) Y) Iterator(Y)
And then my_thing::map(...) which does the same thing but faster
Which isn't ideal, so I'd prefer to avoid it, but it won't murder any puppies
Actually that gets ugly cause of composition
Darn it
Ok I'm gonna need to allow full-ass custom implementations for iterators after all

𝔰𝔠𝔬𝔱𝔱𝔪𝔠𝔪 — Today at 6:20 PM
It actually optimizes surprisingly well, because from the types and constants involved the compiler can see that the loop will never run more than once -- it's basically like it boils down to for x in blah { break Some(x) }, which also clearly executes 0 or 1 times, never more.

icefox — Today at 6:20 PM
Otherwise if you pass a my_thing to a function and it calls map() on it you have no way of telling it to use the better version of map()

danielrab — Today at 6:25 PM
I didn't say it was bad, I said it feels like a hack.

𝔰𝔠𝔬𝔱𝔱𝔪𝔠𝔪 — Today at 6:26 PM
In terms of how it's spelled or in terms of what it's doing or ...?

danielrab — Today at 6:27 PM
In terms of how it's spelled out mainly

𝔰𝔠𝔬𝔱𝔱𝔪𝔠𝔪 — Today at 6:27 PM
The actual spelling is .try_for_each(ControlFlow::Break).break_value(), but IIRC that break_value method isn't stable, so I use the short implementation in chat 

danielrab — Today at 6:29 PM
That's a little better, but it still has this "do this for each element until I tell you to stop, but actually stop immediately" weirdness

𝔰𝔠𝔬𝔱𝔱𝔪𝔠𝔪 — Today at 6:29 PM
Yeah.  Not something I'd want people to write regularly, but very good for a default implementation

icefox — Today at 6:37 PM
Something something coroutines something something

𝔰𝔠𝔬𝔱𝔱𝔪𝔠𝔪 — Today at 6:46 PM
I've yet to see a good answer for how to get collect hints from coroutines

icefox — Today at 6:48 PM
Easy, just make it return a tuple of (Option<usize>, ActualCoroutine) on first invocation
Oh wait you said a good answer, nvm
...actually...

𝔰𝔠𝔬𝔱𝔱𝔪𝔠𝔪 — Today at 6:49 PM
right, cause you can use a size_hint without iterating and you can get one in the middle of iteration

icefox — Today at 6:50 PM
I mean it'd only return the size hint once, so doing it without iterating isn't a problem
Getting one in the middle of iteration... Hmm, not sure what one would want that for, but...
The downside is basically there's always another step to starting the iteration at all

𝔰𝔠𝔬𝔱𝔱𝔪𝔠𝔪 — Today at 6:51 PM
Well Vec::extend calls it that way, for example.

𝔰𝔠𝔬𝔱𝔱𝔪𝔠𝔪 — Today at 6:52 PM
Also, ExactSizeIterator::len has the same "I want it in the middle of iterating without consuming an element" problem.

icefox — Today at 6:53 PM
Oh it only calls it if it runs out of reserved space? Interesting.

-/
    
--- Make the closure for iterating over an array
fn into_iter(|Item| arr []Item) Iterator(Item) =
>>>>>>> c502e5ec
  let mut counter = 0
  let thunk = fn() Option(Item) =
    if counter >= arr:len() then
      Option.None {}
    else
      let vl = arr[counter]
      counter += 1
      Option.Some vl
    end
  end
  thunk
end

--- So if we use it, what does it look like?
fn test_array_iterator() =
  let arr []U32 = [1, 2, 3, 4, 5]
  let mut iter = arr:into_iter()

  loop
    let next_item = iter()
    if next_item.is_none() then break end
    __print_u32(next_item)
  end

  -- currently-hypothetical for loop syntax
  for itm in arr:into_iter() do
    __print_u32(itm)
  end
end


--- Ok let's make a module representing an iterator with some specific
--- Self type with arbitrary state.  That way you can treat any object 
--- as an iterator if you want to instead of having to use a closure.
---
--- Right now there's no way for `Self` to actually change so this isn't
--- terribly useful, but hey.
type IterImpl(Self, Item) = struct(Self, Item)
  next: fn(Self) Option(Item)
end

<<<<<<< HEAD
fn array_into_iter(|Item| arr []Item) IntoIter([]Item, Item) = 
  let mut counter = 0
  -- Casually capture `counter` as if it's easy
  IntoIter {
    .into_iter = fn() Option(Item) =
      if counter >= arr:len() then
        Option.None {}
      else
        let vl = arr[counter]
        counter += 1
        Option.Some vl
      end
    end
  }
end

--- Honestly basically the same except kinda hideously verbose for no real reason.
fn test_array_iterator() =
  let arr []U32 = [1, 2, 3, 4, 5]
  let impl = array_into_iter(|U32|)
  let mut iter = impl.into_iter()

  loop
    let next_item = iter()
    if next_item.is_none() then break end
    -- actual loop body goes here
  end
=======
--- Create an iterator out of any type and an IntoIter implementation
--- for it.
fn make_iterator(|Self, Item| impl IterImpl(Self, Item), val Self) Iterator(Item) =
  let thunk = fn() Option(Item) =
    impl.next(val)
  end
  thunk
end
 
fn iter_option(|T| self Option(T)) Iterator(T) =
end

fn iter_result(|T, E| self Result(T, E)) Iterator(T) =
>>>>>>> c502e5ec
end

--- I remember there's something squirrelly about Rust ranges and iterators
--- but don't recall what, check it out sometime.
fn iter_range(self Range(Size)) Iterator(Size) =
end<|MERGE_RESOLUTION|>--- conflicted
+++ resolved
@@ -1,3 +1,4 @@
+
 --- General-purpose iterator module.
 ---
 --- We don't have borrowing yet per se, so for now this will just have
@@ -78,16 +79,6 @@
 𝔰𝔠𝔬𝔱𝔱𝔪𝔠𝔪 — Today at 6:13 PM
 Because iter.next() can be implemented as iter.try_for_each(Err).err() , and thus you can still do external iteration if needed, but making the core thing have internal iteration makes a bunch of things faster.
 
-<<<<<<< HEAD
---- Honestly why don't we just make iterators a closure?
-type IntoIter(Self, Item) = struct(Self, Item)
-  make_iterator: fn(|Self, Item| val Self) fn() Option(Item),
-end
-
-   
---- Make the closure for iterating over an array
-fn array_into_iter(|Item| arr []Item) fn() Option(Item) =
-=======
 danielrab — Today at 6:14 PM
 Just have methods with default implementations on your Iterator trait, whether it is actually FnMut or not
 
@@ -162,7 +153,6 @@
     
 --- Make the closure for iterating over an array
 fn into_iter(|Item| arr []Item) Iterator(Item) =
->>>>>>> c502e5ec
   let mut counter = 0
   let thunk = fn() Option(Item) =
     if counter >= arr:len() then
@@ -204,35 +194,6 @@
   next: fn(Self) Option(Item)
 end
 
-<<<<<<< HEAD
-fn array_into_iter(|Item| arr []Item) IntoIter([]Item, Item) = 
-  let mut counter = 0
-  -- Casually capture `counter` as if it's easy
-  IntoIter {
-    .into_iter = fn() Option(Item) =
-      if counter >= arr:len() then
-        Option.None {}
-      else
-        let vl = arr[counter]
-        counter += 1
-        Option.Some vl
-      end
-    end
-  }
-end
-
---- Honestly basically the same except kinda hideously verbose for no real reason.
-fn test_array_iterator() =
-  let arr []U32 = [1, 2, 3, 4, 5]
-  let impl = array_into_iter(|U32|)
-  let mut iter = impl.into_iter()
-
-  loop
-    let next_item = iter()
-    if next_item.is_none() then break end
-    -- actual loop body goes here
-  end
-=======
 --- Create an iterator out of any type and an IntoIter implementation
 --- for it.
 fn make_iterator(|Self, Item| impl IterImpl(Self, Item), val Self) Iterator(Item) =
@@ -246,7 +207,6 @@
 end
 
 fn iter_result(|T, E| self Result(T, E)) Iterator(T) =
->>>>>>> c502e5ec
 end
 
 --- I remember there's something squirrelly about Rust ranges and iterators
