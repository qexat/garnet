//! Typechecking and other semantic checking.
//! Operates on the HIR.

use std::borrow::Cow;
use std::collections::{BTreeMap, BTreeSet};

use log::*;

use crate::*;

use crate::hir;
use crate::symtbl::Symtbl;
use crate::{Sym, Type};

/// A identifier to uniquely refer to our `TypeInfo`'s
#[derive(Copy, Clone, Debug, Hash, PartialEq, Eq, PartialOrd, Ord)]
pub struct TypeId(usize);

/// Potentially-incomplete information about the type of an expression.
#[derive(Clone, Debug, PartialEq, Eq)]
pub enum TypeInfo {
    /// No information about the type of this expr
    Unknown,
    /// This type is the same as another expr's type
    Ref(TypeId),
    Prim(PrimType),
    Enum(Vec<(Sym, i32)>),
    /// This expression never returns so it can "be" any type
    Never,
    /// N-ary type constructor.
    /// It could be Int()
    /// or List(Int)
    /// or List(T)
    Named(Sym, Vec<TypeId>),
    /// This type is definitely a function
    Func(Vec<TypeId>, TypeId, Vec<TypeId>),
    /// This is definitely some kind of struct
    Struct(BTreeMap<Sym, TypeId>),
    /// Definitely a sum type
    Sum(BTreeMap<Sym, TypeId>),
    /// Definitely an array, one we might or might not know the length of
    Array(TypeId, Option<usize>),
    /// This is some generic type that has a name like `@A`
    /// AKA a type parameter.
    TypeParam(Sym),
    /// Unique borrow.  Probably needs a lifetime param of some kind added someday?
    Uniq(TypeId),
}

impl TypeInfo {
    /// Conjure forth a printable name for a type term, suitable for printing
    /// in debug or error messages.
    fn get_name(&self, tck: &Tck) -> Cow<'static, str> {
        use TypeInfo::*;
        match self {
            Unknown => Cow::Borrowed("{unknown}"),
            Never => Cow::Borrowed("{never}"),
            Prim(p) => p.get_name(),
            Ref(id) => Cow::Owned(format!("Ref({})", tck.get(id).get_name(tck))),
            Enum(v) => {
                let mut accm = String::from("enum ");
                // TODO: Do heckin' something with the enum's values???
                for (name, _vl) in v {
                    accm += &format!("{}, ", name);
                }
                accm += "end";
                accm.into()
            }
            Named(s, g) => {
                let name = (*s.val()).to_owned();
                let generics: Vec<_> = g.iter().map(|t| tck.get(t).get_name(tck)).collect();
                let joined_generics = generics.join(", ");
                format!("{}({})", name, joined_generics).into()
            }
            Func(params, rettype, typeparams) => {
                let paramstr: Vec<_> = params.iter().map(|id| tck.get(id).get_name(tck)).collect();
                let paramstr = paramstr.join(", ");
                let rettypestr = tck.get(rettype).get_name(tck);
                let tparamstr: Vec<_> = typeparams
                    .iter()
                    .map(|id| tck.get(id).get_name(tck))
                    .collect();
                let tparamstr = tparamstr.join(", ");
                format!("fn(|{}| {}) {}", tparamstr, paramstr, rettypestr).into()
            }
            Struct(body) => {
                let mut accm = String::from("struct\n");
                for (name, id) in body {
                    let typename = tck.get(id).get_name(tck);
                    accm += &format!("{}: {},\n", name, typename);
                }
                accm += "end\n";
                accm.into()
            }
            Sum(body) => {
                let mut accm = String::from("sum\n");
                for (name, id) in body {
                    let typename = tck.get(id).get_name(tck);
                    accm += &format!("{} {},\n", name, typename);
                }
                accm += "end\n";
                accm.into()
            }
            Array(id, len) => {
                // Output something intelligible if we don't know the
                // length of the array.
                let len_str = len
                    .map(|l| format!("{}", l))
                    .unwrap_or_else(|| "unknown".to_string());
                Cow::Owned(format!("{}[{}]", tck.get(id).get_name(tck), len_str))
            }
            TypeParam(sym) => Cow::Owned(format!("@{}", &*sym.val())),
            Uniq(ty) => {
                let typename = tck.get(ty).get_name(tck);
                format!("&{}", typename).into()
            }
        }
    }
}

#[derive(Debug, Clone)]
pub enum TypeError {
    UnknownVar(Sym),
    AlreadyDefined(Sym),
    TypeMismatch {
        expr_name: Cow<'static, str>,
        got: Type,
        expected: Type,
    },
    TypeListMismatch {
        // We can't necessarily display TypeId's sensibly, so I guess
        // we have to turn them into strings
        expected: String,
        got: String,
    },
    AmbiguousType {
        expr_name: Cow<'static, str>,
    },
    Mutability {
        expr_name: Cow<'static, str>,
    },
    ReconstructFail {
        tid: TypeId,
    },
    /*
    TODO: Oh heck make these used
    UnknownType(Sym),
    InvalidReturn,
    Return {
        fname: Sym,
        got: Type,
        expected: Type,
    },
    BopType {
        bop: hir::BOp,
        got1: Type,
        got2: Type,
        expected: Type,
    },
    UopType {
        op: hir::UOp,
        got: Type,
        expected: Type,
    },
    LetType {
        name: Sym,
        got: Type,
        expected: Type,
    },
    IfType {
        expected: Type,
        got: Type,
    },
    Cond {
        got: Type,
    },
    Param {
        got: Type,
        expected: Type,
    },
    Call {
        got: Type,
    },
    TupleRef {
        got: Type,
    },
    StructRef {
        fieldname: Sym,
        got: Type,
    },
    StructField {
        expected: Vec<Sym>,
        got: Vec<Sym>,
    },
    EnumVariant {
        expected: Vec<Sym>,
        got: Sym,
    },
    */
    Placeholder(String),
}

impl From<String> for TypeError {
    fn from(s: String) -> Self {
        Self::Placeholder(s)
    }
}

impl std::error::Error for TypeError {}

impl std::fmt::Display for TypeError {
    fn fmt(&self, f: &mut std::fmt::Formatter<'_>) -> std::fmt::Result {
        write!(f, "{}", self.format())
    }
}

impl TypeError {
    /// TODO: This should just be turned into the Display impl.
    /// But we might need access to the Tck sometimes?  Do we make
    /// it so that has to happen when the error is created?  I guess so
    pub fn format(&self) -> String {
        match self {
            TypeError::UnknownVar(sym) => format!("Unknown var: {}", sym.val()),
            TypeError::AlreadyDefined(sym) => format!(
                "Type, var, const, or function already defined: {}",
                sym.val()
            ),
            TypeError::TypeMismatch {
                expr_name,
                expected,
                got,
            } => format!(
                "Type mismatch in '{}' expresssion, expected {} but got {}",
                expr_name,
                expected.get_name(),
                got.get_name()
            ),
            TypeError::TypeListMismatch { expected, got } => {
                format!("Type list mismatch\nExpected {}, got {}", expected, got)
            }
            TypeError::AmbiguousType { expr_name } => {
                format!("Ambiguous/unknown type for expression '{}'", expr_name)
            }
            TypeError::Mutability { expr_name } => {
                format!("Mutability mismatch in '{}' expresssion", expr_name)
            }
            TypeError::ReconstructFail { tid } => {
                format!("Reconstruction failed, type ID ${} is unbound", tid.0)
            } /*
            TypeError::UnknownType(sym) => format!("Unknown type: {}", *sym.val()),
            TypeError::InvalidReturn => {
            "return expression happened somewhere that isn't in a function!".to_string()
            }
            TypeError::Return {
            fname,
            got,
            expected,
            } => format!(
            "Function {} returns {} but should return {}",
             *fname.val(),
             *got.val().get_name(),
             *expected.val().get_name(),
            ),
            TypeError::BopType {
            bop,
            got1,
            got2,
            expected,
            } => format!(
            "Invalid types for BOp {:?}: expected {}, got {} + {}",
            bop,
             *expected.val().get_name(),
             *got1.val().get_name(),
             *got2.val().get_name()
            ),
            TypeError::UopType { op, got, expected } => format!(
            "Invalid types for UOp {:?}: expected {}, got {}",
            op,
             *expected.val().get_name(),
             *got.val().get_name()
            ),
            TypeError::LetType {
            name,
            got,
            expected,
            } => format!(
            "initializer for variable {}: expected {} ({:?}), got {} ({:?})",
             *name.val(),
             *expected.val().get_name(),
             *expected,
             *got.val().get_name(),
             *got,
            ),
            TypeError::IfType { expected, got } => format!(
            "If block return type is {}, but we thought it should be something like {}",
             *expected.val().get_name(),
             *got.val().get_name(),
            ),
            TypeError::Cond { got } => format!(
            "If expr condition is {}, not bool",
             *got.val().get_name(),
            ),
            TypeError::Param { got, expected } => format!(
            "Function wanted type {} in param but got type {}",
             *expected.val().get_name(),
             *got.val().get_name()
            ),
            TypeError::Call { got } => format!(
            "Tried to call function but it is not a function, it is a {}",
             *got.val().get_name()
            ),
            TypeError::TupleRef { got } => format!(
            "Tried to reference tuple but didn't get a tuple, got {}",
             *got.val().get_name()
            ),
            TypeError::StructRef { fieldname, got } => format!(
            "Tried to reference field {} of struct, but struct is {}",
             *fieldname.val(),
             *got.val().get_name(),
            ),
            TypeError::StructField { expected, got } => format!(
            "Invalid field in struct constructor: expected {:?}, but got {:?}",
            expected, got
            ),
            TypeError::EnumVariant { expected, got } => {
            let expected_names: Vec<String> = expected
            .into_iter()
            .map(|nm| (&**nm.val()).clone())
            .collect();
            format!(
            "Unknown enum variant '{}', valid ones are {:?}",
             *got.val(),
            expected_names,
            )
            }
             */
            TypeError::Placeholder(s) => format!("Placeholder error: {}", s),
        }
    }
}

/// Type checking engine
#[derive(Default)]
pub struct Tck {
    /// Used to generate unique IDs
    id_counter: usize,
    /// Binding from type vars to what we know about the type
    vars: BTreeMap<TypeId, TypeInfo>,
    /// What we know about the type of each node in the AST.
    types: BTreeMap<hir::Eid, TypeId>,
}

impl Tck {
    fn get(&self, id: &TypeId) -> &TypeInfo {
        self.vars.get(id).unwrap_or_else(|| {
            panic!(
                "TypeId {:?} does not exist, should probably never happen",
                id
            )
        })
    }

    /// Save the type variable associated with the given expr.
    /// Panics if it is redefining the expr's type.
    fn set_expr_type(&mut self, expr: &hir::ExprNode, ty: TypeId) {
        let res = self.types.insert(expr.id, ty);
        assert!(
            res.is_none(),
            "Redefining known type, this is generally a bad thing.  It was: {:?}",
            self.reconstruct(res.unwrap())
        );
    }

    /// Replace the given expr's type with a new one.
    /// Used for HIR transforms that change one node type into another,
    /// but generally not used for actual typechecking since unification
    /// always progresses.
    ///
    /// Panics if the expression's type is not set.
    pub fn replace_expr_type(&mut self, expr: &hir::ExprNode, ty: &Type) {
        let typeid = self.insert_known(ty);
        let res = self.types.insert(expr.id, typeid);
        assert!(res.is_some());
    }

    /// Returns the `TypeId` associated with the HIR node.
    /// Panics if the expression's type is not set.
    pub fn get_expr_type(&self, expr: &hir::ExprNode) -> TypeId {
        *self.types.get(&expr.id).unwrap_or_else(|| {
            panic!(
                "Could not get type of expr with ID {:?}!\nExpr was {:?}",
                expr.id, expr
            )
        })
    }

    /// Create a new type var with whatever we have about its type.
    ///
    /// Someday it may be worthwhile to dedupe type vars for
    /// terminals like I32 or {} , but for now this is fine
    /// (if inefficient and slightly confusing)
    pub fn insert(&mut self, info: TypeInfo) -> TypeId {
        // Generate a new ID for our type term
        self.id_counter += 1;
        let id = TypeId(self.id_counter);
        assert!(self.vars.get(&id).is_none(), "Can't happen");
        self.vars.insert(id, info);
        id
    }

    /// Create a new type var out of a known type, such as if we
    /// declare a var's type.
    pub fn insert_known(&mut self, t: &Type) -> TypeId {
        // Recursively insert all subtypes.
        let tinfo = match t {
            Type::Prim(ty) => TypeInfo::Prim(*ty),
            Type::Never => TypeInfo::Never,
            Type::Enum(vals) => TypeInfo::Enum(vals.clone()),
            Type::Named(s, args) => {
                // BUGGO: These can be type params sometimes, hrmm
                let new_args = args.iter().map(|t| self.insert_known(t)).collect();
                TypeInfo::Named(*s, new_args)
            }
            Type::Func(args, rettype, typeparams) => {
                let new_args = args.iter().map(|t| self.insert_known(t)).collect();
                let new_rettype = self.insert_known(rettype);
                let new_typeparams = typeparams.iter().map(|t| self.insert_known(t)).collect();
                TypeInfo::Func(new_args, new_rettype, new_typeparams)
            }
            Type::Array(ty, len) => {
                let new_body = self.insert_known(ty);
                TypeInfo::Array(new_body, Some(*len))
            }
            // TODO: Generics?
            Type::Struct(body, _names) => {
                let new_body = body
                    .iter()
                    .map(|(nm, t)| (*nm, self.insert_known(t)))
                    .collect();
                TypeInfo::Struct(new_body)
            }
            // TODO: Generics?
            Type::Sum(body, _names) => {
                let new_body = body
                    .iter()
                    .map(|(nm, t)| (*nm, self.insert_known(t)))
                    .collect();
                TypeInfo::Sum(new_body)
            }
            Type::Uniq(ty) => {
                let new_body = self.insert_known(&*ty);
                TypeInfo::Uniq(new_body)
            }
        };
        self.insert(tinfo)
    }

    /// Looks up a type var which must resolve to a struct (sooner or later)
    /// and if it's a struct we know about then looks up the type of the
    /// named field in it.
    ///
    /// Panics on invalid field name or not a struct type
    pub fn get_struct_field_type(
        &mut self,
        symtbl: &Symtbl,
        struct_type: TypeId,
        field_name: Sym,
    ) -> TypeId {
        use TypeInfo::*;
        match self.get(&struct_type).clone() {
            Ref(t) => self.get_struct_field_type(symtbl, t, field_name),
            Struct(body) => body.get(&field_name).cloned().unwrap_or_else(|| {
                panic!(
                    "Struct has no field {}, valid fields are: {:#?}",
                    field_name, body
                )
            }),
            other => {
                panic!(
                    "Tried to get struct field {} from non-struct type {:?}",
                    field_name, other
                )
            }
        }
    }

    /// Same as `get_struct_field_type()` but takes a tuple type and an integer.
    pub fn get_tuple_field_type(&mut self, tuple_type: TypeId, n: usize) -> TypeId {
        use TypeInfo::*;
        match self.get(&tuple_type).clone() {
            Ref(t) => self.get_tuple_field_type(t, n),
            Named(nm, tys) if &*nm.val() == "Tuple" => tys.get(n).cloned().unwrap_or_else(|| {
                panic!("Tuple has no field {}, valid fields are: {:#?}", n, tys)
            }),
            other => {
                panic!(
                    "Tried to get tuple field {} from non-tuple type {:?}",
                    n, other
                )
            }
        }
    }

    /// Returns the type that the bin op operates on.
    pub fn bop_input_type(&mut self, bop: hir::BOp) -> TypeId {
        use hir::BOp::*;
        match bop {
            And | Or | Xor => self.insert_known(&Type::bool()),
            Eq | Neq => self.insert(TypeInfo::Unknown),
            // Don't know what it is but it's gotta be a number
            Gt | Lt | Gte | Lte => self.insert_known(&Type::iunknown()),
            Add | Sub | Mul | Div | Mod => self.insert_known(&Type::iunknown()),
        }
    }

    /// What the resultant type of the binop is.
    ///
    /// Needs to know what the type of the expression given to it is,
    /// but also assumes that the LHS and RHS have the same input type.
    /// Ensuring that is left as an exercise to the user.
    pub fn bop_output_type(&mut self, bop: hir::BOp, input: TypeId) -> TypeId {
        use hir::BOp::*;
        match bop {
            // Output of math ops is same type as input
            Add | Sub | Mul | Div | Mod => self.insert(TypeInfo::Ref(input)),
            // Output of logic ops is always a bool
            Eq | Neq | Gt | Lt | Gte | Lte | And | Or | Xor => self.insert_known(&Type::bool()),
        }
    }

    /// Returns the type that the unary op operates on.
    pub fn uop_input_type(&mut self, uop: hir::UOp) -> TypeId {
        use hir::UOp::*;
        match uop {
            Neg => self.insert_known(&Type::iunknown()),
            Not => self.insert_known(&Type::bool()),
            Ref => todo!(),
            Deref => todo!(),
        }
    }

    /// What the resultant type of the uop is
    pub fn uop_output_type(&mut self, uop: hir::UOp, input: TypeId) -> TypeId {
        use hir::UOp::*;
        match uop {
            Neg => self.insert(TypeInfo::Ref(input)),
            Not => self.insert_known(&Type::bool()),
            Ref => todo!(),
            Deref => todo!(),
        }
    }

    /// Unify two lists of types.  They must be the same length.
    ///
    /// TODO: It'd be nice to have some reference to the EID or
    /// such in the source code for better error handling.
    fn unify_lists(
        &mut self,
        symtbl: &Symtbl,
        a: &[TypeId],
        b: &[TypeId],
    ) -> Result<(), TypeError> {
        if a.len() == b.len() {
            for (arg1, arg2) in a.iter().zip(b.iter()) {
                self.unify(symtbl, *arg1, *arg2)?;
            }
            Ok(())
        } else {
            // gramble gramble no `Iterator::intersperse()`` in stable
            let mut expected_str = String::from("[");
            for e in a {
                expected_str += &TypeInfo::Ref(*e).get_name(self);
                expected_str += " ";
            }
            expected_str += "]";

            let mut got_str = String::from("[");
            for e in b {
                got_str += &TypeInfo::Ref(*e).get_name(self);
                got_str += " ";
            }
            got_str += "]";
            Err(TypeError::TypeListMismatch {
                expected: expected_str,
                got: got_str,
            })
        }
    }

    /// Make the types of two type terms equivalent (or produce an error if
    /// there is a conflict between them)
    pub fn unify(&mut self, symtbl: &Symtbl, a: TypeId, b: TypeId) -> Result<(), TypeError> {
        //trace!("> Unifying {:?} with {:?}", self.get(&a), self.get(&b));
        // If a == b then it's a little weird but shoooooould be fine
        // as long as we don't get any mutual recursion or self-recursion
        // involved
        // Per MBones:
        // Yes it makes sense. The unifier is tasked with solving literally whatever equations you throw at it, and this is an important edge case to check for (to avoid accidentally making cyclic datastructures). (The correct action from the unifier is to succeed with no updates, since it's already equal to itself)
        if a == b {
            return Ok(());
        }
        use TypeInfo::*;
        match (self.get(&a).clone(), self.get(&b).clone()) {
            // IDK what these integers are but they must be the same as each other
            (Prim(PrimType::UnknownInt), Prim(PrimType::UnknownInt)) => {
                self.vars.insert(b, TypeInfo::Ref(a));
                Ok(())
            }
            // Primitives just match directly
            (Prim(p1), Prim(p2)) if p1 == p2 => Ok(()),
            // Unknown integers unified with known integers become known
            // integers.
            (Prim(PrimType::UnknownInt), Prim(PrimType::Int(_, _))) => {
                self.vars.insert(a, TypeInfo::Ref(b));
                Ok(())
            }
            (Prim(PrimType::Int(_, _)), Prim(PrimType::UnknownInt)) => {
                self.vars.insert(b, TypeInfo::Ref(a));
                Ok(())
            }
            // Never types can turn into anything 'cause they never happen
            // I'm like.... 97% sure this is correct.
            (Never, _) => Ok(()),
            (_, Never) => Ok(()),
            // Follow any references
            (Ref(a), _) => self.unify(symtbl, a, b),
            (_, Ref(b)) => self.unify(symtbl, a, b),

            // When we don't know anything about either term, assume that
            // they match and make the one we know nothing about reference the
            // one we may know something about
            (Unknown, _) => {
                self.vars.insert(a, TypeInfo::Ref(b));
                Ok(())
            }
            (_, Unknown) => {
                self.vars.insert(b, TypeInfo::Ref(a));
                Ok(())
            }

            // For type constructors, if their names are the same we try
            // to unify their args
            (Named(n1, args1), Named(n2, args2)) => {
                // Ok they may be generics so we need to look up their
                // actual types in the symbol table...?
                if n1 == n2 {
                    self.unify_lists(symtbl, &args1, &args2)
                } else {
                    panic!(
                        "Mismatch between types {}({:?}) and {}({:?})",
                        n1, args1, n2, args2
                    )
                }
            }
            // Enums are the same if their contents are the same.
            // No need to recurse, since they're terminal types.
            (Enum(a), Enum(b)) if a == b => Ok(()),
            // When unifying complex types, we must check their sub-types. This
            // can be trivially implemented for tuples, sum types, etc.
            (Func(a_i, a_o, a_params), Func(b_i, b_o, b_params)) => {
                self.unify_lists(symtbl, &a_i, &b_i)?;
                self.unify(symtbl, a_o, b_o)?;
                self.unify_lists(symtbl, &a_params, &b_params)?;

                Ok(())
            }
            // same basic idea
            (Struct(body1), Struct(body2)) => {
                for (nm, t1) in body1.iter() {
                    assert!(
                        body2.contains_key(nm),
                        "struct {:?} does not contain key '{}'",
                        body1,
                        nm
                    );
                    let t2 = body2[nm];
                    self.unify(symtbl, *t1, t2)?;
                }
                // Now we just do it again the other way around
                // which is a dumb but effective way of making sure
                // struct2 doesn't have any fields that struct1 doesn't.
                for (nm, t2) in body2.iter() {
                    let t1 = body1[nm];
                    self.unify(symtbl, t1, *t2)?;
                }
                Ok(())
            }
            // Same as struct types
            (Sum(body1), Sum(body2)) => {
                for (nm, t1) in body1.iter() {
                    let t2 = body2[nm];
                    self.unify(symtbl, *t1, t2)?;
                }
                for (nm, t2) in body2.iter() {
                    let t1 = body1[nm];
                    self.unify(symtbl, t1, *t2)?;
                }
                Ok(())
            }
            // Either both array lengths are the same or both are
            // unknown.  The latter might need to be an error, we will see.
            (Array(body1, len1), Array(body2, len2)) if len1 == len2 => {
                self.unify(symtbl, body1, body2)
            }
            (Array(body1, None), Array(body2, Some(_len2))) => {
                self.vars.insert(a, TypeInfo::Ref(b));
                self.unify(symtbl, body1, body2)
                //todo!("propegate array lengths")
            }
            (Array(body1, Some(_len1)), Array(body2, None)) => {
                self.vars.insert(b, TypeInfo::Ref(a));
                self.unify(symtbl, body1, body2)
                // todo!("propegate array lengths")
            }
            // For declared type parameters like @T they match if their names match.
            // TODO: And if they have been declared?  Not sure we can ever get to
            // here if they haven't.
            (TypeParam(s1), TypeParam(s2)) if s1 == s2 => Ok(()),
            (Uniq(s1), Uniq(s2)) => self.unify(symtbl, s1, s2),
            // If no previous attempts to unify were successful, raise an error
            (a, b) => {
                self.print_types();
                Err(format!(
                    "Conflict between {} and {}",
                    a.get_name(self),
                    b.get_name(self)
                )
                .into())
            }
        }
    }

    /// Attempt to reconstruct a concrete type from the given type var ID. This
    /// may fail if we don't yet have enough information to figure out what the
    /// type is.
    pub fn reconstruct(&self, id: TypeId) -> Result<Type, TypeError> {
        use TypeInfo::*;
        match &self.get(&id) {
            Unknown => Err(TypeError::ReconstructFail { tid: id }),
            Never => Ok(Type::Never),
            Prim(ty) => Ok(Type::Prim(*ty)),
            Ref(id) => self.reconstruct(*id),
            Enum(ts) => Ok(Type::Enum(ts.clone())),
            Named(s, args) => {
                let arg_types: Result<Vec<_>, _> =
                    args.iter().map(|x| self.reconstruct(*x)).collect();
                Ok(Type::Named(*s, arg_types?))
            }
            Func(args, rettype, typeparams) => {
                let real_args: Result<Vec<Type>, TypeError> =
                    args.iter().map(|arg| self.reconstruct(*arg)).collect();
                let type_param_types: Result<Vec<Type>, _> =
                    typeparams.iter().map(|x| self.reconstruct(*x)).collect();

                Ok(Type::Func(
                    real_args?,
                    Box::new(self.reconstruct(*rettype)?),
                    type_param_types?,
                ))
            }
            TypeParam(name) => Ok(Type::named0(*name)),
            Struct(body) => {
                let real_body: Result<BTreeMap<_, _>, TypeError> = body
                    .iter()
                    .map(|(nm, t)| {
                        let new_t = self.reconstruct(*t)?;
                        Ok((*nm, new_t))
                    })
                    .collect();
                // TODO: The empty params here feels suspicious, verify.
                let params = vec![];
                Ok(Type::Struct(real_body?, params))
            }
            Array(ty, len) => {
                let real_body = self.reconstruct(*ty)?;
                Ok(Type::Array(Box::new(real_body), len.unwrap()))
            }
            Sum(body) => {
                let real_body: Result<BTreeMap<_, _>, TypeError> = body
                    .iter()
                    .map(|(nm, t)| {
                        let new_t = self.reconstruct(*t)?;
                        Ok((*nm, new_t))
                    })
                    .collect();
                let params = vec![];
                Ok(Type::Sum(real_body?, params))
            }
            Uniq(ty) => {
                let inner_type = self.reconstruct(*ty)?;
                Ok(Type::Uniq(Box::new(inner_type)))
            }
        }
    }

    fn print_types(&self) {
        let mut vars_report: Vec<_> = self.vars.iter().collect();
        vars_report.sort_by(|(k1, _), (k2, _)| k1.cmp(k2));
        for (k, v) in vars_report.iter() {
            trace!("  ${} => {:?}", k.0, v);
        }
    }

    /// Kinda the opposite of reconstruction; takes a concrete type
    /// and generates a new type with unknown's (type variables) for the generic types (type
    /// parameters)
    ///
    /// The named_types is a *local* binding of generic type names to type variables.
    /// We use this to make multiple mentions of the same type name, such as
    /// `id :: T -> T`, all refer to the same type variable.
    /// Feels Weird but it works.
    ///
    /// This has to actually be an empty hashtable on the first instantitaion
    /// instead of the symtbl, since the symtbl is full of type parameter names from the
    /// enclosing function and those are what we explicitly want to get away from.
    ///
    /// TODO: We can get rid of the known_types shit now that we rename
    /// all type params to unique things, I think
    fn instantiate(&mut self, t: &Type, known_types: Option<BTreeMap<Sym, TypeId>>) -> TypeId {
        fn helper(tck: &mut Tck, named_types: &mut BTreeMap<Sym, TypeId>, t: &Type) -> TypeId {
            let typeinfo = match t {
                Type::Prim(val) => TypeInfo::Prim(*val),
                Type::Never => TypeInfo::Never,
                Type::Enum(vals) => TypeInfo::Enum(vals.clone()),
                Type::Named(s, typeparams) => {
                    // If we know this is a type params that has been declared, refer to it
                    if let Some(ty) = named_types.get(s) {
                        if typeparams.len() != 0 {
                            panic!("halp, HKT here");
                        }
                        TypeInfo::Ref(*ty)
                    } else {
                        let inst_args: Vec<_> = typeparams
                            .iter()
                            .map(|t| helper(tck, named_types, t))
                            .collect();
                        TypeInfo::Named(*s, inst_args)
                    }
                }
                Type::Func(args, rettype, typeparams) => {
                    let inst_args: Vec<_> =
                        args.iter().map(|t| helper(tck, named_types, t)).collect();
                    let inst_ret = helper(tck, named_types, rettype);
                    let inst_type_params: Vec<_> = typeparams
                        .iter()
                        .map(|t| helper(tck, named_types, t))
                        .collect();
                    TypeInfo::Func(inst_args, inst_ret, inst_type_params)
                }
                Type::Struct(body, _names) => {
                    let inst_body = body
                        .iter()
                        .map(|(nm, ty)| (*nm, helper(tck, named_types, ty)))
                        .collect();
                    TypeInfo::Struct(inst_body)
                }
                Type::Array(ty, len) => {
                    let inst_ty = helper(tck, named_types, ty);
                    TypeInfo::Array(inst_ty, Some(*len))
                }
                Type::Sum(body, _names) => {
                    let inst_body = body
                        .iter()
                        .map(|(nm, ty)| (*nm, helper(tck, named_types, ty)))
                        .collect();
                    TypeInfo::Sum(inst_body)
                }
                Type::Uniq(ty) => {
                    let inst_ty = helper(tck, named_types, ty);
                    TypeInfo::Uniq(inst_ty)
                }
            };
            tck.insert(typeinfo)
        }
        // We have to pluck any unknowns out of the toplevel type and create
        // new type vars for them.
        // We don't worry about binding those vars or such, that is what unification
        // will do later.
        // We do have to take any of those unknowns that are actually
        // known and preserve that knowledge though.
        let known_types = &mut known_types.unwrap_or_default();
        let type_params = t.get_toplevel_type_params();
        // Probably a cleaner way to do this but oh well.
        // We to through the type params, and if any of them
        // are unknown we put a new TypeInfo::Unknown in for them.
        for param in type_params {
            known_types
                .entry(param)
                .or_insert_with(|| self.insert(TypeInfo::Unknown));
        }
        helper(self, known_types, t)
    }
}

#[derive(Debug, Clone)]
struct TckInfo {
    ty: TypeId,
    mutable: bool,
}

impl Symtbl {
    fn add_var(&mut self, var: Sym, ty: TypeId, mutable: bool) {
        let info = TckInfo { ty, mutable };
        self.put_info(symtbl::UniqueSym(var), info)
    }

    /// Checks whether the var exists in the currently alive scopes
    fn get_var_binding(&self, var: Sym) -> Option<&TckInfo> {
        let sym = symtbl::UniqueSym(var);
        self.get_info::<TckInfo>(sym)
    }

    fn add_builtin_typeinfo(&mut self, tck: &mut Tck) {
        for builtin in &*builtins::BUILTINS {
            let ty = tck.insert_known(&builtin.sig);
            self.add_var(builtin.name, ty, false);
        }
    }
<<<<<<< HEAD
    pub(crate) fn push_scope(&self) -> ScopeGuard {
        self.frames.borrow_mut().push(ScopeFrame::default());
        ScopeGuard {
            scope: self.clone(),
        }
    }

    fn add_var(&self, var: Sym, ty: TypeId, mutable: bool) {
        self.frames
            .borrow_mut()
            .last_mut()
            .expect("Scope stack underflow")
            .symbols
            .insert(var, (ty, mutable));
    }

    /// Checks whether the var exists in the currently alive scopes
    fn get_var_binding(&self, var: Sym) -> Option<(TypeId, bool)> {
        for scope in self.frames.borrow().iter().rev() {
            let v = scope.symbols.get(&var);
            if v.is_some() {
                return v.cloned();
            }
        }
        None
    }

    pub(crate) fn add_type(&self, name: Sym, ty: &Type) {
        self.frames
            .borrow_mut()
            .last_mut()
            .expect("Scope stack underflow")
            .types
            .insert(name, ty.to_owned());
    }

    pub(crate) fn get_type(&self, ty: Sym) -> Option<Type> {
        for scope in self.frames.borrow().iter().rev() {
            let v = scope.types.get(&ty);
            if v.is_some() {
                return v.cloned();
            }
        }
        None
=======

    fn add_type(&mut self, var: Sym, ty: &Type) {
        self.put_type_info2(var, ty.clone())
    }

    fn get_type(&self, var: Sym) -> Option<&Type> {
        self.get_type_info2(var)
>>>>>>> 00f646f6
    }
}

fn infer_lit(lit: &ast::Literal) -> TypeInfo {
    match lit {
        ast::Literal::Integer(_) => TypeInfo::Prim(PrimType::UnknownInt),
        ast::Literal::SizedInteger { bytes, signed, .. } => {
            TypeInfo::Prim(PrimType::Int(*bytes, *signed))
        }
        ast::Literal::Bool(_) => TypeInfo::Prim(PrimType::Bool),
        //ast::Literal::EnumLit(nm, _) => TypeInfo::Named(*nm, vec![]),
    }
}

fn is_mutable_lvalue(symtbl: &Symtbl, expr: &hir::ExprNode) -> bool {
    use hir::Expr::*;
    match &*expr.e {
        Var { name } => {
            let info = symtbl.get_var_binding(*name).unwrap();
            info.mutable
        }
        StructRef { expr, .. } => is_mutable_lvalue(symtbl, expr),
        TupleRef { expr, .. } => is_mutable_lvalue(symtbl, expr),
        TypeUnwrap { expr } => is_mutable_lvalue(symtbl, expr),
        _ => false,
    }
}

/// This typechecks a block with its own scope, such as a function
/// body or if arm.
fn typecheck_block(
    name: Option<Sym>,
    tck: &mut Tck,
    symtbl: &mut Symtbl,
    signature: &hir::Signature,
    body: &[hir::ExprNode],
) -> Result<TypeId, TypeError> {
    /*
    trace!(
        "Typechecking function {:?} with signature {:?}",
        name, signature
    );
    */
    // Insert info about the function signature
    let mut params = vec![];
    for (_paramname, paramtype) in &signature.params {
        let p = tck.insert_known(paramtype);
        params.push(p);
    }
    let rettype = tck.insert_known(&signature.rettype);
    let tparams = signature
        .typeparams
        .iter()
        .map(|p| tck.insert_known(&Type::named0(*p)))
        .collect();
    let f = tck.insert(TypeInfo::Func(params, rettype, tparams));

    // If we have a name (ie, are not a lambda), bind the function's type to its name
    // A gensym might make this easier/nicer someday, but this works for now.
    //
    // Note we do this *before* pushing the scope and checking its body,
    // so this will add the function's name to the outer scope.
    if let Some(n) = name {
        symtbl.add_var(n, f, false);
    }

    // Add type info for params.
    for (paramname, paramtype) in &signature.params {
        let p = tck.insert_known(paramtype);
        symtbl.add_var(*paramname, p, false);
    }

    // Typecheck body
    let last_expr_type = typecheck_exprs(tck, symtbl, rettype, body)?;
    /*
    trace!(
        "Unifying last expr...?  Is type {:?}, we want {:?}",
        last_expr_type, rettype
    );
    */
    tck.unify(symtbl, last_expr_type, rettype)?;

    for expr in body {
        let t = tck.get_expr_type(expr);
        tck.reconstruct(t).unwrap();
    }

    /*
    trace!(
        "Typechecked function {}, types are",
        name.unwrap_or(Sym::new("(lambda)"))
    );
    tck.print_types();
    */
    Ok(f)
}

/// Typechecks a list of expressions and returns the last return type,
/// or unit if the list is empty.  Does NOT push a new scope.
fn typecheck_exprs(
    tck: &mut Tck,
    symtbl: &mut Symtbl,
    func_rettype: TypeId,
    exprs: &[hir::ExprNode],
) -> Result<TypeId, TypeError> {
    for expr in exprs {
        typecheck_expr(tck, symtbl, func_rettype, expr)?;
    }
    let last_exprtype = exprs
        .last()
        .map(|last_expr| tck.get_expr_type(last_expr))
        // If we have an empty body, our rettype is unit
        .unwrap_or_else(|| tck.insert_known(&Type::unit()));
    Ok(last_exprtype)
}

fn typecheck_expr(
    tck: &mut Tck,
    symtbl: &mut Symtbl,
    func_rettype: TypeId,
    expr: &hir::ExprNode,
) -> Result<TypeId, TypeError> {
    use hir::Expr::*;
    trace!("Typechecking expr {:?}", expr);
    let rettype: Result<_, TypeError> = match &*expr.e {
        Lit { val } => {
            let lit_type = infer_lit(val);
            let typeid = tck.insert(lit_type);
            tck.set_expr_type(expr, typeid);
            Ok(typeid)
        }
        Var { name } => {
            trace!("Looking up var {}", name);
            let varinfo = symtbl
                .get_var_binding(*name)
                .unwrap_or_else(|| panic!("unbound var: {:?}", name));
            tck.set_expr_type(expr, varinfo.ty);
            Ok(varinfo.ty)
        }
        BinOp { op, lhs, rhs } => {
            let t1 = typecheck_expr(tck, symtbl, func_rettype, lhs)?;
            let t2 = typecheck_expr(tck, symtbl, func_rettype, rhs)?;
            let t3 = tck.bop_input_type(*op);
            tck.unify(symtbl, t1, t2)?;
            tck.unify(symtbl, t2, t3)?;
            // Figuring out the type of a binop output is kinda a pain.
            // The point is that if we know a type of an input we know its output.
            // But this is fundamentally at odds with unification because we don't
            // evaluate types greedily, we may not know what the types of the
            // inputs are until later in the program and that's fine!
            //
            // BUT we need to know that type to handle this differently for predicates and num ops,
            // because for predicates the output type is always known and is often NOT the same as
            // the input type, but for numerical ops the output type may NOT be known (may be Ref,
            // Unknown, etc if we haven't checked enough of the program yet), but once it IS known
            // it has to be the same as its inputs!
            //
            // This actually appears to work out just fine though, we make the
            // output type of the numerical ops a Ref to the input types, which
            // we know must be the same anyway.  Soooooo once we FIND the input
            // types, the output type snaps to it automatically.  Whew!
            let expected_output = tck.bop_output_type(*op, t3);
            tck.set_expr_type(expr, expected_output);
            Ok(expected_output)
        }
        UniOp { op, rhs } => {
            let expr_in = typecheck_expr(tck, symtbl, func_rettype, rhs)?;
            let expected_in = tck.uop_input_type(*op);
            tck.unify(symtbl, expr_in, expected_in)?;
            // BUGGO: Similar problem as BOp
            let expected_output = tck.uop_output_type(*op, expected_in);
            //tck.unify(symtbl, expr_in, expected_output)?;
            tck.set_expr_type(expr, expected_output);
            Ok(expected_output)
        }
        Block { body } => {
            let rettype = typecheck_exprs(tck, symtbl, func_rettype, body)?;
            tck.set_expr_type(expr, rettype);
            Ok(rettype)
        }
        Loop { body } => {
            let rettype = typecheck_exprs(tck, symtbl, func_rettype, body)?;
            tck.set_expr_type(expr, rettype);
            Ok(rettype)
        }
        Funcall {
            func,
            params,
            type_params,
        } => {
            // Oh, defined generics are "easy".
            // Each time I call a function I create new type
            // vars for its generic args.
            // Apparently that is the "instantiation".

            let func_type = typecheck_expr(tck, symtbl, func_rettype, func)?;
            // We know this will work because we require full function signatures
            // on our functions.
            let actual_func_type: Type = tck.reconstruct(func_type)?;
            let (_actual_args, _actual_rettype, actual_type_params) = match &actual_func_type {
                Type::Func(args, rettype, typeparams) => {
                    //trace!("Calling function {:?} is {:?}", func, actual_func_type);
                    // So when we call a function we need to know what its
                    // type params are.  Then we bind those type parameters
                    // to things.
                    (args, rettype, typeparams)
                }
                other => panic!(
                    "Tried to call something not a function, it is a {:?}",
                    other
                ),
            };

            // Typecheck the function args
            let params_list: Result<Vec<TypeId>, _> = params
                .iter()
                .map(|param| typecheck_expr(tck, symtbl, func_rettype, param))
                .collect();

            let params_list = params_list?;

            // Instantiate the function's type params with the types that
            // we have passed to it

            // We don't know what the expected return type of the function call
            // is yet; we make a type var that will get resolved when the enclosing
            // expression is 'cause it may be a generic type.
            let rettype_typevar = tck.insert(TypeInfo::Unknown);

            // This attempts to infer function type params if they are absent.  If the wrong number of params are given the
            // unification below will just fail.
            let type_params_vars: Vec<_> = if type_params.len() == 0 {
                actual_type_params
                    .iter()
                    .map(|_t| tck.insert(TypeInfo::Unknown))
                    .collect()
            } else {
                // TODO: Oooooooh, we could make a _ type param work
                // here just by having it become TypeInfo::Unknown
                type_params.iter().map(|t| tck.insert_known(t)).collect()
            };

            // So this is now the inferred type that the function has been
            // called with.
            let funcall_typeinfo = tck.insert(TypeInfo::Func(
                params_list,
                rettype_typevar,
                type_params_vars.clone(),
            ));

            // Instantiate the function's declared type params.
            // Basically make unique copies of its type params for this
            // one specific function call
            let input_type_params = type_params_vars
                .iter()
                .zip(actual_type_params.iter())
                .filter_map(
                    |(given_type_param, fnexpr_type_param)| match fnexpr_type_param {
                        Type::Named(nm, _) => Some((*nm, *given_type_param)),
                        _ => None,
                    },
                )
                .collect();
            let heck = tck.instantiate(&actual_func_type, Some(input_type_params));

            // Does it match the real function type?
            // tck.unify(symtbl, func_type, funcall_typeinfo)?;
            tck.unify(symtbl, heck, funcall_typeinfo)?;

            tck.set_expr_type(expr, rettype_typevar);
            Ok(rettype_typevar)
        }
        Let {
            varname,
            typename,
            init,
            mutable,
        } => {
            typecheck_expr(tck, symtbl, func_rettype, init)?;
            let init_expr_type = tck.get_expr_type(init);
            // Does our let decl have a type attached to it?
            let var_type = if let Some(t) = typename {
                tck.insert_known(t)
            } else {
                tck.insert(TypeInfo::Unknown)
            };
            tck.unify(symtbl, init_expr_type, var_type)?;

            // A `let` expr returns unit, not the type of `init`
            let unit_type = tck.insert(TypeInfo::Named(Sym::new("Tuple"), vec![]));
            tck.set_expr_type(expr, unit_type);

            symtbl.add_var(*varname, var_type, *mutable);
            Ok(var_type)
        }
        If { cases } => {
            // We know from the parser/lowering that we have at least one case,
            // if there's no declared "else" then the last case is `...else if true then ...` where
            // the body is unit, etc.
            // So we can just treat all the cases consistently.
            let rettype = tck.insert(TypeInfo::Unknown);
            let booltype = tck.insert(TypeInfo::Prim(PrimType::Bool));
            for (case, body) in cases {
                let case_type = typecheck_expr(tck, symtbl, func_rettype, case)?;
                tck.unify(symtbl, case_type, booltype)?;

                let body_type = typecheck_exprs(tck, symtbl, func_rettype, body)?;
                tck.unify(symtbl, body_type, rettype)?;
            }
            tck.set_expr_type(expr, rettype);
            Ok(rettype)
        }
        EnumCtor {
            name,
            variant,
            value,
        } => {
            let errmsg = format!("Unknown enum type in enum constructor: {}", name);
            let enumtype = symtbl.get_type(*name).expect(&errmsg);
            // Make sure type actually is an enum
            // Enums are terminal types so I guess we don't need to do
            // any inference or unification or such here
            match &enumtype {
                Type::Enum(body) => {
                    // make sure variant actually exists
                    if !body.iter().any(|(ky, vl)| (*ky, *vl) == (*variant, *value)) {
                        return Err(format!(
                            "Enum {} variant {} does not match typedef",
                            name, variant
                        )
                        .into());
                    }
                }
                other => {
                    return Err(format!(
                        "Expected an enum of type {}, instead got {:?}",
                        name, other
                    )
                    .into())
                }
            }
            let typeid = tck.insert_known(&enumtype);

            tck.set_expr_type(expr, typeid);
            Ok(typeid)
        }
        TupleCtor { body } => {
            let body_types: Result<Vec<_>, _> = body
                .iter()
                .map(|expr| typecheck_expr(tck, symtbl, func_rettype, expr))
                .collect();
            let body_types = body_types?;
            let tuple_type = TypeInfo::Named(Sym::new("Tuple"), body_types);
            let typeid = tck.insert(tuple_type);
            tck.set_expr_type(expr, typeid);
            Ok(typeid)
        }
        TupleRef { expr: e, elt } => {
            typecheck_expr(tck, symtbl, func_rettype, e)?;
            let tuple_type = tck.get_expr_type(e);
            let field_type = tck.get_tuple_field_type(tuple_type, *elt);
            trace!(
                "Heckin tuple ref...  Type of {:?}.{} is {:?}",
                e,
                elt,
                field_type
            );
            tck.set_expr_type(expr, field_type);

            Ok(field_type)
        }
        StructCtor { body } => {
            let body_types: Result<BTreeMap<_, _>, _> = body
                .iter()
                .map(|(name, expr)| {
                    // ? in map doesn't work too well...
                    trace!("Checking field {} expr {:?}", name, expr);
                    typecheck_expr(tck, symtbl, func_rettype, expr).map(|t| (*name, t))
                })
                .collect();
            trace!("Typechecking struct ctor: {:?}", body_types);
            let body_types = body_types?;
            let struct_type = TypeInfo::Struct(body_types);
            let typeid = tck.insert(struct_type);
            tck.set_expr_type(expr, typeid);
            Ok(typeid)
        }
        StructRef { expr: e, elt } => {
            let struct_type = typecheck_expr(tck, symtbl, func_rettype, e)?;
            //println!("Heckin struct...  Type of {:?} is {:?}", expr, struct_type);
            // struct_type is the type of the struct... but the
            // type of this structref expr is the type of the *field in the struct*.
            let struct_field_type = tck.get_struct_field_type(symtbl, struct_type, *elt);
            trace!(
                "Heckin struct ref...  Type of {:?}.{} is {:?}",
                expr,
                elt,
                struct_field_type
            );
            tck.set_expr_type(expr, struct_field_type);

            // TODO: Wait does this still need to be there?
            match tck.reconstruct(struct_type)? {
                Type::Struct(body, _elts) => Ok(tck.insert_known(&body[elt])),
                Type::Named(s, _args) => {
                    let hopefully_a_struct = symtbl.get_type(s).unwrap();
                    match hopefully_a_struct {
                        Type::Struct(body, _elts) => Ok(tck.insert_known(&body[elt])),
                        _other => Err("Yeah I know this is wrong bite me".to_string().into()),
                    }
                }
                other => Err(format!(
                    "Tried to get field named {} but it is an {:?}, not a struct",
                    elt, other
                )
                .into()),
            }
        }
        Assign { lhs, rhs } => {
            let rhs_type = typecheck_expr(tck, symtbl, func_rettype, rhs)?;
            // TODO: Check for invalid lvalues???  Or does the parser make
            // that impossible?  I forget.
            let lhs_type = typecheck_expr(tck, symtbl, func_rettype, lhs)?;
            if !is_mutable_lvalue(symtbl, lhs) {
                let _s = "assignment";
                /*
                return Err(TypeError::Mutability {
                    expr_name: s.into(),
                });
                */
                return Err("Mutability mismatch in 'assignment'".to_string().into());
            }
            tck.unify(symtbl, lhs_type, rhs_type)?;
            let unit = tck.insert_known(&Type::unit());
            tck.set_expr_type(expr, unit);
            Ok(unit)
        }
        Break => {
            // TODO: I guess the return type of `break` is unit?
            // Or Never?
            // Someday we might want to break with a return value, but not yet.
            let unit = tck.insert_known(&Type::unit());
            tck.set_expr_type(expr, unit);
            Ok(unit)
        }
        Lambda { signature, body } => {
            let t = typecheck_block(None, tck, symtbl, signature, body)?;
            tck.set_expr_type(expr, t);
            Ok(t)
        }
        Return { retval } => {
            // Does the type of the expression match the function's return type?
            let t = typecheck_expr(tck, symtbl, func_rettype, retval)?;
            tck.unify(symtbl, t, func_rettype)?;
            // The return type of `return` is Never because it will never happen
            let unit_typeid = tck.insert_known(&Type::Never);
            tck.set_expr_type(expr, unit_typeid);
            Ok(unit_typeid)
        }
        TypeCtor {
            name,
            type_params,
            body,
        } => {
            trace!("Handling typector {}, {:?}, {:?}", name, type_params, body);
            let errmsg = format!("Unknown type constructor: {:?}", *name);
            let named_type: &Type = symtbl.get_type(*name).expect(&errmsg);
            trace!("Got type named {}: is {:?}", name, named_type);
            // Ok if we have declared type params we gotta instantiate them
            // to match the type's generics.
            let type_param_names = named_type.get_toplevel_type_params();
            assert_eq!(
                type_params.len(),
                type_param_names.len(),
                "Type constructor '{}' expected params {:?} but got params {:?}",
                name,
                type_param_names,
                type_params
            );
            let tid = tck.instantiate(&named_type, None);
            trace!("Instantiated {:?} into {:?}", named_type, tid);

            let body_type = typecheck_expr(tck, symtbl, func_rettype, body)?;
            trace!("Expected type is {:?}, body type is {:?}", tid, body_type);
            tck.unify(symtbl, tid, body_type)?;
            trace!("Done unifying type ctor");
            // The type the expression returns
            let constructed_type = tck.insert_known(&Type::Named(*name, type_params.clone()));
            tck.set_expr_type(expr, constructed_type);
            Ok(constructed_type)
        }
        TypeUnwrap { expr: inner_expr } => {
            /// Takes a typeid that should be either a Ref or a Named type, and
            /// tries to follow it until it hits a Named type, and then looks it
            /// up in the symtbl.  (Once; if the named type contains another named
            /// type it will not recurse.)
            ///
            /// So it's a little like a weird partial `reconstruct()`, except it
            /// also tries to look up names in the symbol table.
            ///
            /// TODO: This is a kinda weird level of abstraction, maybe the wrong one
            /// since it returns some odd disconnected data.  It'd just be utility code,
            /// but it needs to recurse.  Writing it iteratively is even more cursed.
            fn try_resolve_named_type(
                tck: &Tck,
                symtbl: &Symtbl,
                t: TypeId,
            ) -> Result<(Sym, Vec<TypeId>), String> {
                let tinfo = &tck.get(&t);
                match tinfo {
                    // Lookup name in symbol table
                    TypeInfo::Named(nm, params) => Ok((*nm, params.clone())),
                    // Follow type ref
                    TypeInfo::Ref(id) => try_resolve_named_type(tck, symtbl, *id),
                    other => Err(format!(
                        "Can't resolve {:?} because it's not a named type!",
                        other
                    )),
                }
            }

            let body_type = typecheck_expr(tck, symtbl, func_rettype, inner_expr)?;
            let (nm, params) = try_resolve_named_type(tck, symtbl, body_type)?;
            let inner_type: &Type = symtbl
                .get_type(nm)
                .ok_or(format!("Named type {} is not known!", nm))?;
            trace!("Inner type is {:?}", inner_type);

            // The inner_type  is a concrete Type, not a TypeInfo that may have
            // unknowns, so we instantiate it to sub out any of its
            // type params with new unknowns.
            //
            // But then we have to bind those type params to
            // what we *know* about the type already...
            let type_param_names = inner_type.get_toplevel_type_params();
            let known_type_params = type_param_names
                .iter()
                .cloned()
                .zip(params.iter().cloned())
                .collect();
            let inst_t = tck.instantiate(&inner_type, Some(known_type_params));

            tck.set_expr_type(expr, inst_t);
            return Ok(inst_t);
        }
        SumCtor {
            name,
            variant,
            body,
        } => {
            let named_type = symtbl
                .get_type(*name)
                .expect("Unknown sum type constructor")
                .clone();

            // This might be wrong, we can probably do it the other way around
            // like we do with TypeUnwrap: start by checking the inner expr type and make
            // sure it matches what we expect.  Generics might require that.
            match named_type {
                Type::Sum(sum_body, generics) => {
                    let variant_type = &sum_body[variant];
                    let variant_typeid = tck.insert_known(variant_type);
                    let body_type = typecheck_expr(tck, symtbl, func_rettype, body)?;
                    tck.unify(symtbl, variant_typeid, body_type)?;

                    // The expr is the type we expect, our return type is the
                    // sum type we conjure up
                    // TODO: Might be easier to have our compiler generate
                    // the TypeCtor for it?
                    let rettype = tck.insert_known(&Type::Named(*name, generics));
                    tck.set_expr_type(expr, rettype);
                    Ok(rettype)
                }
                _ => unreachable!("This code is compiler generated, should never happen!"),
            }
        }
        ArrayCtor { body } => {
            let len = body.len();
            // So if the body has len 0 we can't know what type it is.
            // So we create a new unknown and then try unifying it with
            // all the expressions in the body.

            // Ok so this typechecks the first element of the array correctly
            // but not subsequent ones.
            let body_type = tck.insert(TypeInfo::Unknown);
            let last_expr_type = tck.insert(TypeInfo::Ref(body_type));
            for inner_expr in body {
                let expr_type = typecheck_expr(tck, symtbl, func_rettype, inner_expr)?;
                //let intended_expr_type = tck.insert(TypeInfo::Ref(body_type));
                tck.unify(symtbl, last_expr_type, expr_type)?;
            }
            let arr_type = tck.insert(TypeInfo::Array(body_type, Some(len)));
            tck.set_expr_type(expr, arr_type);
            Ok(arr_type)
        }
        ArrayRef {
            expr: arr_expr,
            idx,
        } => {
            let expr_type = typecheck_expr(tck, symtbl, func_rettype, arr_expr)?;
            let idx_type = typecheck_expr(tck, symtbl, func_rettype, idx)?;
            let elt_type = tck.insert(TypeInfo::Unknown);
            let expected_expr_type = tck.insert(TypeInfo::Array(elt_type, None));
            let expected_idx_type = tck.insert(TypeInfo::Prim(PrimType::UnknownInt));
            tck.unify(symtbl, expr_type, expected_expr_type)?;
            tck.unify(symtbl, idx_type, expected_idx_type)?;
            tck.set_expr_type(expr, elt_type);
            Ok(elt_type)
        }
        Typecast { e: _, to: _ } => todo!(),
        Ref { expr: inner_expr } => {
            // We can take a reference to basically anything
            let expr_type = typecheck_expr(tck, symtbl, func_rettype, &*inner_expr)?;
            // NOT a TypeInfo::Ref !!!
            let ref_type = tck.insert(TypeInfo::Uniq(expr_type));
            tck.set_expr_type(expr, ref_type);
            Ok(ref_type)
        }
        Deref { expr: inner_expr } => {
            let expr_type = typecheck_expr(tck, symtbl, func_rettype, &*inner_expr)?;
            let inner_type = tck.insert(TypeInfo::Unknown);
            let desired_type = tck.insert(TypeInfo::Uniq(inner_type));
            tck.unify(symtbl, expr_type, desired_type)?;
            tck.set_expr_type(expr, inner_type);
            Ok(inner_type)
        }
    };
    if let Err(e) = rettype {
        panic!("Error typechecking expression {:?}: {}", expr, e);
    }
    rettype
}

/// TODO: I am a little miffed because the alpha-renaming was supposed
/// to make it so this had been done already, but we still need to do all
/// the type-y things for it.
fn predeclare_decls(tck: &mut Tck, symtbl: &mut Symtbl, decls: &[hir::Decl]) {
    use hir::Decl::*;
    for d in decls {
        match d {
            Function {
                name,
                signature,
                body: _,
            } => {
                // TODO: Kinda duplicated, not a huge fan.
                let mut params = vec![];
                for (_paramname, paramtype) in &signature.params {
                    let p = tck.insert_known(paramtype);
                    params.push(p);
                }
                let rettype = tck.insert_known(&signature.rettype);
                let typeparams = signature
                    .typeparams
                    .iter()
                    .map(|t| tck.insert_known(&Type::named0(*t)))
                    .collect();
                let f = tck.insert(TypeInfo::Func(params, rettype, typeparams));
                symtbl.add_var(*name, f, false);
            }
            TypeDef {
                name,
                params: _,
                typedecl,
            } => {
                //todo!("Start here");
                // ...ok but when checking the typector it needs
                // to get the type params and make sure those match
                // too...  or can we just wing it 'cause we always
                // generate those so they're always correct?
                // A typedef really needs to be a signature, not just
                // a name...
                trace!("Predeclaring type {:?} with decl {:?}", *name, typedecl);
                // Remember that we know about a type with this name
                // All the real work is done in typecheck()
                symtbl.add_type(*name, typedecl)
            }
            Const {
                name,
                typ: typename,
                init: _,
            } => {
                // We don't try typechecking the body yet.
                let ty = tck.insert_known(typename);
                symtbl.add_var(*name, ty, false)
            }
            Import { .. } => todo!(),
        }
    }
}

/// From example code:
/// "In reality, the most common approach will be to walk your AST, assigning type
/// terms to each of your nodes with whatever information you have available. You
/// will also need to call `engine.unify(x, y)` when you know two nodes have the
/// same type, such as in the statement `x = y;`."
pub fn typecheck(ast: &hir::Ir, symtbl: &mut Symtbl) -> Result<Tck, TypeError> {
    let mut t = Tck::default();
    let tck = &mut t;
    symtbl.add_builtin_typeinfo(tck);
    predeclare_decls(tck, symtbl, &ast.decls);
    for decl in &ast.decls {
        use hir::Decl::*;

        match decl {
            Function {
                name,
                signature,
                body,
            } => {
                let t = typecheck_block(Some(*name), tck, symtbl, signature, body);
                t.unwrap_or_else(|e| {
                    error!("Error, type context is:");
                    tck.print_types();
                    panic!("Error while typechecking function {}:\n{}", name, e)
                });
            }
            TypeDef {
                name,
                params,
                typedecl,
            } => {
                // TODO: Handle recursive types properly?  Somehow.
                // Make sure that there are no unbound generics in the typedef
                // that aren't mentioned in the params.
                let generic_names: BTreeSet<Sym> =
                    typedecl.get_toplevel_type_params().into_iter().collect();
                let param_names: BTreeSet<Sym> = params.iter().cloned().collect();
                let difference: Vec<_> = generic_names.symmetric_difference(&param_names).collect();
                if !difference.is_empty() {
                    let differences: Vec<_> = difference
                        .into_iter()
                        .map(|sym| (*sym.val()).clone())
                        .collect();
                    panic!("Error in typedef {}: Type params do not match generics mentioned in body.  Unmatched types: {:?}", name, differences);
                }

                // Unnecessary to call add_type() since we've already predeclared it
            }
            Const {
                name: _,
                typ: typename,
                init,
            } => {
                // The init expression is typechecked in its own
                // scope, since it may theoretically be a `let` or
                // something that introduces new names inside it.
                let desired_type = tck.insert_known(typename);
                let init_type = { typecheck_expr(tck, symtbl, desired_type, init).unwrap() };
                tck.unify(symtbl, desired_type, init_type)
                    .expect("Error typechecking const decl");
                //println!("Typechecked const {}, type is {:?}", name, init_type);
            }
            Import { .. } => todo!(),
        }
    }
    // Print out toplevel symbols
    // for (name, id) in &symtbl.frames.borrow().last().unwrap().symbols {
    //     info!(
    //         "value {} type is {:?}",
    //         name,
    //         tck.reconstruct(id.0).map(|t| t.get_name())
    //     );
    // }
    trace!("Type variables:");
    for (id, info) in &tck.vars {
        trace!("  ${} = {info:?}", id.0);
    }
    Ok(t)
}<|MERGE_RESOLUTION|>--- conflicted
+++ resolved
@@ -916,52 +916,6 @@
             self.add_var(builtin.name, ty, false);
         }
     }
-<<<<<<< HEAD
-    pub(crate) fn push_scope(&self) -> ScopeGuard {
-        self.frames.borrow_mut().push(ScopeFrame::default());
-        ScopeGuard {
-            scope: self.clone(),
-        }
-    }
-
-    fn add_var(&self, var: Sym, ty: TypeId, mutable: bool) {
-        self.frames
-            .borrow_mut()
-            .last_mut()
-            .expect("Scope stack underflow")
-            .symbols
-            .insert(var, (ty, mutable));
-    }
-
-    /// Checks whether the var exists in the currently alive scopes
-    fn get_var_binding(&self, var: Sym) -> Option<(TypeId, bool)> {
-        for scope in self.frames.borrow().iter().rev() {
-            let v = scope.symbols.get(&var);
-            if v.is_some() {
-                return v.cloned();
-            }
-        }
-        None
-    }
-
-    pub(crate) fn add_type(&self, name: Sym, ty: &Type) {
-        self.frames
-            .borrow_mut()
-            .last_mut()
-            .expect("Scope stack underflow")
-            .types
-            .insert(name, ty.to_owned());
-    }
-
-    pub(crate) fn get_type(&self, ty: Sym) -> Option<Type> {
-        for scope in self.frames.borrow().iter().rev() {
-            let v = scope.types.get(&ty);
-            if v.is_some() {
-                return v.cloned();
-            }
-        }
-        None
-=======
 
     fn add_type(&mut self, var: Sym, ty: &Type) {
         self.put_type_info2(var, ty.clone())
@@ -969,7 +923,6 @@
 
     fn get_type(&self, var: Sym) -> Option<&Type> {
         self.get_type_info2(var)
->>>>>>> 00f646f6
     }
 }
 
