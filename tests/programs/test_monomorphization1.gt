--- conflicted
+++ resolved
@@ -11,11 +11,7 @@
 
 -- Test case for monomorphization of functions.
 
-<<<<<<< HEAD
-fn identity(i T) T =
-=======
 fn identity(|T| i T) T =
->>>>>>> 00f646f6
     let y = i
     y
 end
