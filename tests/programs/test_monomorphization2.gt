-- Format:
--   status: success
-- Compile:
--   status: success
-- Run:
--   status: success
--   stdout:
--     1
--     2


<<<<<<< HEAD
fn identity(i T) T =
=======
fn identity(|T| i T) T =
>>>>>>> 00f646f6
    -- Does it work properly when we have a declared type for our var?
    let y T = i
    y
end


fn main() {} =
    let a I32 = identity(1)
    let b I64 = identity(2_I64)
    __println(a)
    __println_i64(b)
end<|MERGE_RESOLUTION|>--- conflicted
+++ resolved
@@ -9,11 +9,7 @@
 --     2
 
 
-<<<<<<< HEAD
-fn identity(i T) T =
-=======
 fn identity(|T| i T) T =
->>>>>>> 00f646f6
     -- Does it work properly when we have a declared type for our var?
     let y T = i
     y
