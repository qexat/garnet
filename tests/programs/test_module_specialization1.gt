-- Compile:
--   status: success
<<<<<<< HEAD
=======
-- Run:
--   status: success
--   stdout:
--     4
>>>>>>> e4a4f0a1


type List(@T) = struct
    dummy_data: @T,
end


type Idx(@Selff, @Output) = struct
    idx: fn(@Selff, I32) @Output,
end

-- Can we make an instance for a specialization of List(T)?
const IntListIdx Idx(List(I32), I32) = Idx {
    .idx = fn(selff List(I32), i I32) I32 = selff$.dummy_data end
}

fn main() {} =
    let x = List { .dummy_data = 4_I32 }
    let y = IntListIdx$.idx(x, 3)
    __println(y); -- gfd parser ambiguity
    {}
end<|MERGE_RESOLUTION|>--- conflicted
+++ resolved
@@ -1,12 +1,9 @@
 -- Compile:
 --   status: success
-<<<<<<< HEAD
-=======
 -- Run:
 --   status: success
 --   stdout:
 --     4
->>>>>>> e4a4f0a1
 
 
 type List(@T) = struct
