--- conflicted
+++ resolved
@@ -8,20 +8,12 @@
 --     4
 
 
-<<<<<<< HEAD
-type List(T) = struct
-=======
 type List(T) = struct(T)
->>>>>>> 00f646f6
     dummy_data: T,
 end
 
 
-<<<<<<< HEAD
-type Idx(Selff, Output) = struct
-=======
 type Idx(Selff, Output) = struct(Selff, Output)
->>>>>>> 00f646f6
     idx: fn(Selff, I32) Output,
 end
 
@@ -31,14 +23,7 @@
 }
 
 fn main() {} =
-/-
     let x = List { .dummy_data = 4_I32 }
     let y = IntListIdx$.idx(x, 3)
-<<<<<<< HEAD
-    __println(y); -- gfd parser ambiguity
-    -/
-    {}
-=======
     __println(y)
->>>>>>> 00f646f6
 end