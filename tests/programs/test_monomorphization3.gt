--- conflicted
+++ resolved
@@ -18,18 +18,10 @@
     __println_bool(y.1)
 end
 
-<<<<<<< HEAD
-fn thing2(x A) {I32, A} =
-    thing1(3, x)
-end
-
-fn thing1(i I32, x A) {I32, A} =
-=======
 fn thing2(|A| x A) {I32, A} =
     thing1(3, x)
 end
 
 fn thing1(|A| i I32, x A) {I32, A} =
->>>>>>> 00f646f6
     {i, x}
 end
