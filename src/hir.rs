--- conflicted
+++ resolved
@@ -108,18 +108,9 @@
                 typedecl,
                 params,
             } => {
-<<<<<<< HEAD
-                let mut buf = String::new();
-                for param in params {
-                    buf += &*param.val();
-                    buf += ", ";
-                }
-                writeln!(f, "type {}({}) = {}", name, buf, typedecl.get_name())?;
-=======
                 let param_str: Vec<String> = params.iter().map(|t| t.to_string()).collect();
                 let param_str = param_str.join(", ");
                 writeln!(f, "type {}({}) = {}", name, param_str, typedecl.get_name())?;
->>>>>>> 00f646f6
             }
             D::Import { name, localname } => {
                 writeln!(f, "import {} as {}", name, localname)?;
@@ -300,13 +291,8 @@
         Self::TupleCtor { body: vec![] }
     }
 
-<<<<<<< HEAD
-    /// Write the given HIR expr as a slightly-jank sexpr-y format.
-    /// It's not too pretty, but is way easier to eyeball than derive(Debug) output.
-=======
     /// A fairly janky pretty-printer for IR, that is at least better
     /// than using Debug on the raw structures.
->>>>>>> 00f646f6
     pub fn write(&self, indent: usize, f: &mut dyn fmt::Write) -> fmt::Result {
         use Expr::*;
         for _ in 0..(indent * 2) {
@@ -383,11 +369,7 @@
                 func.write(0, f)?;
                 write!(f, " |")?;
                 for ty in type_params {
-<<<<<<< HEAD
-                    write!(f, "{},", ty.get_name())?;
-=======
                     write!(f, "{}, ", ty.get_name())?;
->>>>>>> 00f646f6
                 }
                 write!(f, "|")?;
                 for b in params {
