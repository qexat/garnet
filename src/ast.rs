//! Abstract syntax tree.
//!
//! Should be a *pretty exact* representation of the source code,
//! including things like parentheses and comments.  That way we can
//! eventually use the same structure for a code formatter and not
//! have it nuke anything.
//!
//! Though code formatters have different constraints and priorities, if they have line wrapping
//! and stuff at least.  So, it might not be a particularly great code formatter.

use std::fmt;

use crate::*;

/// Literal value
#[derive(Debug, Clone, PartialEq)]
pub enum Literal {
    /// An integer of some kind
    Integer(i128),
    /// An integer with a known size and signedness
    SizedInteger {
        /// Literal value
        vl: i128,
        /// The size of the integer, in bytes
        bytes: u8,
        /// is_signed
        signed: bool,
    },
    /// A bool literal
    Bool(bool),
}

impl fmt::Display for Literal {
    fn fmt(&self, f: &mut fmt::Formatter<'_>) -> fmt::Result {
        match self {
            Literal::Integer(i) => write!(f, "{}", i),
            Literal::SizedInteger { vl, bytes, signed } => {
                let size = bytes * 8;
                if *signed {
                    write!(f, "{}_I{}", vl, size)
                } else {
                    write!(f, "{}_U{}", vl, size)
                }
            }
            Literal::Bool(b) => write!(f, "{}", b),
        }
    }
}

/// Binary operation
#[allow(missing_docs)]
#[derive(Debug, Copy, Clone, PartialEq)]
pub enum BOp {
    // Math
    Add,
    Sub,
    Mul,
    Div,
    Mod,

    // Comparison
    Eq,
    Neq,
    Gt,
    Lt,
    Gte,
    Lte,

    //Logic
    And,
    Or,
    Xor,
}

/// Unary operation
#[allow(missing_docs)]
#[derive(Debug, Clone, Copy, PartialEq)]
pub enum UOp {
    Neg,
    Not,
    Ref,
    Deref,
}

/// An arm in an `if ... elseif ... elseif ...` chain.
/// Includes the initial `if`.
#[derive(Debug, Clone, PartialEq)]
pub struct IfCase {
    /// the expr in `if expr then body ...`
    pub condition: Box<Expr>,
    /// The body of the if expr
    pub body: Vec<Expr>,
}

/// A function type signature
#[derive(Debug, Clone, PartialEq)]
pub struct Signature {
    /// Parameters
    pub params: Vec<(Sym, Type)>,
    /// Return type
    pub rettype: Type,
    /// Type parameters
    pub typeparams: Vec<Sym>,
}

impl Signature {
    /// Returns a lambda typedef representing the signature
    pub fn to_type(&self) -> Type {
        let paramtypes = self.params.iter().map(|(_nm, ty)| ty.clone()).collect();
        let typeparams = self.typeparams.iter().map(|nm| Type::named0(*nm)).collect();
        Type::Func(paramtypes, Box::new(self.rettype.clone()), typeparams)
    }

    /// Get all the generic params out of this function sig
    pub fn type_params(&self) -> Vec<Sym> {
        self.to_type().get_toplevel_type_params()
    }

    /// Returns a string containing just the params and rettype bits of the sig
    pub fn to_name(&self) -> String {
        let names: Vec<_> = self
            .params
            .iter()
            .map(|(s, t)| format!("{} {}", &*s.val(), t.get_name()))
            .collect();
        let args = names.join(", ");

        let typenames: Vec<_> = self
            .typeparams
            .iter()
            .map(|t| (t.val().as_str()).to_string())
            .collect();
        let typeargs = typenames.join(", ");
        format!("(|{}| {}) {}", typeargs, args, self.rettype.get_name())
<<<<<<< HEAD
    }

    /// Transforms this signature into a new type.
    ///
    /// Panics if the types are not compatible,
    /// ie, the given type is not a function with the
    /// same number of params.
    fn _map_type(&self, new_type: &Type) -> Self {
        match new_type {
            Type::Func(params, rettype, typeparams) => {
                if self.params.len() != params.len() {
                    panic!("given type has wrong number of params");
                }
                if self.typeparams.len() != typeparams.len() {
                    panic!("Given type has wrong number of type params");
                }
                let new_params = self
                    .params
                    .iter()
                    .zip(params)
                    .map(|((nm, _t1), t2)| (*nm, t2.clone()))
                    .collect();
                let new_rettype = rettype.clone();
                let new_type_params = typeparams.clone();
                Self {
                    params: new_params,
                    rettype: *new_rettype,
                    typeparams: new_type_params,
                }
            }
            _ => panic!("Not a function type: {:?}", new_type),
        }
=======
>>>>>>> 00f646f6
    }
}

/// Any expression.
/// So, basically anything not a top-level decl.
#[allow(missing_docs)]
#[derive(Debug, Clone, PartialEq)]
pub enum Expr {
    Lit {
        val: Literal,
    },
    Var {
        name: Sym,
    },
    BinOp {
        op: BOp,
        lhs: Box<Expr>,
        rhs: Box<Expr>,
    },
    UniOp {
        op: UOp,
        rhs: Box<Expr>,
    },
    Block {
        body: Vec<Expr>,
    },
    Let {
        varname: Sym,
        typename: Option<Type>,
        init: Box<Expr>,
        mutable: bool,
    },
    If {
        cases: Vec<IfCase>,
        falseblock: Vec<Expr>,
    },
    Loop {
        body: Vec<Expr>,
    },
    While {
        cond: Box<Expr>,
        body: Vec<Expr>,
    },
    Lambda {
        signature: Signature,
        body: Vec<Expr>,
    },
    Funcall {
        func: Box<Expr>,
        params: Vec<Expr>,
        typeparams: Vec<Type>,
    },
    Break,
    Return {
        retval: Box<Expr>,
    },
    /// Tuple constructor
    TupleCtor {
        body: Vec<Expr>,
    },
    StructCtor {
        body: BTreeMap<Sym, Expr>,
    },
    ArrayCtor {
        body: Vec<Expr>,
    },
    /// Array element reference
    ArrayRef {
        expr: Box<Expr>,
        idx: Box<Expr>,
    },
    /// Tuple element reference
    TupleRef {
        expr: Box<Expr>,
        elt: usize,
    },
    /// Struct element reference
    StructRef {
        expr: Box<Expr>,
        elt: Sym,
    },
    /// Separate from a BinOp because its typechecking rules are different.
    Assign {
        lhs: Box<Expr>,
        rhs: Box<Expr>,
    },
    TypeUnwrap {
        expr: Box<Expr>,
    },
    Ref {
        expr: Box<Expr>,
    },
    Deref {
        expr: Box<Expr>,
    },
}

impl Expr {
    /// Shortcut function for making literal bools
    pub const fn bool(b: bool) -> Expr {
        Expr::Lit {
            val: Literal::Bool(b),
        }
    }

    /// Shortcut function for making literal integers
    pub const fn int(i: i128) -> Expr {
        Expr::Lit {
            val: Literal::Integer(i),
        }
    }

    /// Shortcut function for making literal integers of a known size
    pub const fn sized_int(i: i128, bytes: u8, signed: bool) -> Expr {
        Expr::Lit {
            val: Literal::SizedInteger {
                vl: i,
                bytes,
                signed,
            },
        }
    }

    /// Shortcut function for making literal unit
    pub fn unit() -> Expr {
        Expr::TupleCtor { body: vec![] }
    }

    /// Shortcuts for making vars
    pub fn var(name: &str) -> Expr {
        Expr::Var {
            name: Sym::new(name),
        }
    }
}

/// A top-level declaration in the source file.
#[derive(Debug, Clone, PartialEq)]
pub enum Decl {
    Function {
        name: Sym,
        signature: Signature,
        body: Vec<Expr>,
        doc_comment: Vec<String>,
    },
    Const {
        name: Sym,
        typename: Type,
        init: Expr,
        doc_comment: Vec<String>,
    },
    TypeDef {
        name: Sym,
        params: Vec<Sym>,
        typedecl: Type,
        doc_comment: Vec<String>,
    },
    Import {
        name: Sym,
        rename: Option<Sym>,
    },
}

/// A compilable chunk of AST.
///
/// Currently, basically a compilation unit.
#[derive(Debug, Clone, Default, PartialEq)]
pub struct Ast {
    pub decls: Vec<Decl>,
    pub filename: String,
    pub modulename: String,
    pub module_docstring: String,
}<|MERGE_RESOLUTION|>--- conflicted
+++ resolved
@@ -132,41 +132,6 @@
             .collect();
         let typeargs = typenames.join(", ");
         format!("(|{}| {}) {}", typeargs, args, self.rettype.get_name())
-<<<<<<< HEAD
-    }
-
-    /// Transforms this signature into a new type.
-    ///
-    /// Panics if the types are not compatible,
-    /// ie, the given type is not a function with the
-    /// same number of params.
-    fn _map_type(&self, new_type: &Type) -> Self {
-        match new_type {
-            Type::Func(params, rettype, typeparams) => {
-                if self.params.len() != params.len() {
-                    panic!("given type has wrong number of params");
-                }
-                if self.typeparams.len() != typeparams.len() {
-                    panic!("Given type has wrong number of type params");
-                }
-                let new_params = self
-                    .params
-                    .iter()
-                    .zip(params)
-                    .map(|((nm, _t1), t2)| (*nm, t2.clone()))
-                    .collect();
-                let new_rettype = rettype.clone();
-                let new_type_params = typeparams.clone();
-                Self {
-                    params: new_params,
-                    rettype: *new_rettype,
-                    typeparams: new_type_params,
-                }
-            }
-            _ => panic!("Not a function type: {:?}", new_type),
-        }
-=======
->>>>>>> 00f646f6
     }
 }
 
